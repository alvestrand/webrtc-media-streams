--- conflicted
+++ resolved
@@ -231,14 +231,8 @@
 
 [Exposed=(Window,DedicatedWorker)]
 interface SFrameTransform {
-<<<<<<< HEAD
     constructor(optional SFrameTransformOptions options = {});
-    // FIXME: add key handling methods.
-=======
-    constructor(optional SFrameTransformOptions options);
-
     Promise<undefined> setEncryptionKey(CryptoKey key, optional unsigned long long keyID);
->>>>>>> b8b49ebc
 };
 SFrameTransform includes GenericTransformStream;
 </xmp>
